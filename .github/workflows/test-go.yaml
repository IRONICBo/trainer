--- conflicted
+++ resolved
@@ -82,12 +82,7 @@
         uses: shogo82148/actions-goveralls@v1
         with:
           path-to-profile: cover.out
-<<<<<<< HEAD
           # working-directory: ${{ env.GOPATH }}/src/github.com/kubeflow/trainer
           # parallel: true
-=======
-          working-directory: ${{ env.GOPATH }}/src/github.com/kubeflow/trainer
-          parallel: true
->>>>>>> a06f7df8
         env:
           COVERALLS_TOKEN: ${{ secrets.COVERALLS_REPO_TOKEN }}